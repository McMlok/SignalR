--- conflicted
+++ resolved
@@ -25,17 +25,12 @@
         <dependency id="Newtonsoft.Json" version="6.0.4" />
         <dependency id="Microsoft.Net.Http" version="2.1.10" />
       </group>
-<<<<<<< HEAD
       <group targetFramework="portable-wp81">
-        <dependency id="Newtonsoft.Json" version="6.0.2" />
+        <dependency id="Newtonsoft.Json" version="6.0.4" />
         <dependency id="Microsoft.Net.Http" version="2.2.19" />
       </group>
       <group targetFramework="wpa81">
         <dependency id="Newtonsoft.Json" version="6.0.2" />
-=======
-      <group targetFramework="portable-wp81+wpa81">
-        <dependency id="Newtonsoft.Json" version="6.0.4" />
->>>>>>> 11369b1b
         <dependency id="Microsoft.Net.Http" version="2.2.19" />
       </group>
     </dependencies>
