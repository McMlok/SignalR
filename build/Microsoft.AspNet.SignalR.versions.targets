--- conflicted
+++ resolved
@@ -7,16 +7,10 @@
 
         <!-- Change this to set the build quality of the project. Use values like "alpha", "beta", "rc1", "rtm", etc. -->
         <!-- These values are used in SemVer, so make sure to always increase these alphabetically. -->
-<<<<<<< HEAD
+        <!-- For non-nightly RTM builds, we don't set the build quality. -->
         <BuildQuality>pre</BuildQuality>
         <ScaleoutBuildQuality>pre</ScaleoutBuildQuality>
         <KatanaBuildQuality>rtw</KatanaBuildQuality>
-=======
-        <!-- For non-nightly RTM builds, we don't set the build quality. -->
-        <BuildQuality Condition="'$(Nightly)' == 'true'">rtm1</BuildQuality>
-        <ScaleoutBuildQuality Condition="'$(Nightly)' == 'true'">rtm1</ScaleoutBuildQuality>
-        <KatanaBuildQuality Condition="'$(Nightly)' == 'true'">rtw</KatanaBuildQuality>
->>>>>>> 9f8ef3c6
         
         <!-- Katana version -->
         <KatanaVersion>2.0.0</KatanaVersion>
