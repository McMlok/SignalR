﻿<?xml version="1.0" encoding="utf-8"?>
<Project ToolsVersion="4.0" DefaultTargets="Build" xmlns="http://schemas.microsoft.com/developer/msbuild/2003">
    <PropertyGroup>
        <MajorVersion>2</MajorVersion>
        <MinorVersion>0</MinorVersion>
<<<<<<< HEAD
        <PatchVersion>1</PatchVersion>
=======
        <PatchVersion>2</PatchVersion>
>>>>>>> f9e25435

        <!-- Change this to set the build quality of the project. Use values like "alpha", "beta", "rc1", "rtm", etc. -->
        <!-- These values are used in SemVer, so make sure to always increase these alphabetically. -->
        <!-- For non-nightly RTM builds, we don't set the build quality. -->
        <BuildQuality Condition="'$(Nightly)' == 'true'">pre</BuildQuality>
        <ScaleoutBuildQuality Condition="'$(Nightly)' == 'true'">pre</ScaleoutBuildQuality>
        <KatanaBuildQuality Condition="'$(Nightly)' == 'true'">rtw</KatanaBuildQuality>
        
        <!-- Katana version -->
        <KatanaVersion>2.0.0</KatanaVersion>

        <!-- Ensure that we come up with a new version every 65535 years -->
        <VersionStartYear>2012</VersionStartYear>
    </PropertyGroup>
</Project><|MERGE_RESOLUTION|>--- conflicted
+++ resolved
@@ -3,11 +3,7 @@
     <PropertyGroup>
         <MajorVersion>2</MajorVersion>
         <MinorVersion>0</MinorVersion>
-<<<<<<< HEAD
-        <PatchVersion>1</PatchVersion>
-=======
         <PatchVersion>2</PatchVersion>
->>>>>>> f9e25435
 
         <!-- Change this to set the build quality of the project. Use values like "alpha", "beta", "rc1", "rtm", etc. -->
         <!-- These values are used in SemVer, so make sure to always increase these alphabetically. -->
