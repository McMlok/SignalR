--- conflicted
+++ resolved
@@ -80,18 +80,7 @@
 #endif
                 }
 
-<<<<<<< HEAD
                 Task newTask = _lastQueuedTask.Then((n, ns, q) => InvokeNext(n, ns, q), taskFunc, state, this);
-=======
-                Task newTask = _lastQueuedTask.Then((next, nextState) =>
-                {
-                    return next(nextState).Finally(s =>
-                    {
-                        var queue = (TaskQueue)s;
-                        if (queue._maxSize != null)
-                        {
-                            // Decrement the number of items left in the queue
-                            Interlocked.Decrement(ref queue._size);
 
 #if !CLIENT_NET45 && !CLIENT_NET4 && !PORTABLE && !NETFX_CORE
                             var counter = QueueSizeCounter;
@@ -105,7 +94,6 @@
                     this);
                 },
                 taskFunc, state);
->>>>>>> 7b81cb3c
 
                 _lastQueuedTask = newTask;
                 return newTask;
