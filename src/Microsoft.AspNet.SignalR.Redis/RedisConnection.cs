--- conflicted
+++ resolved
@@ -22,9 +22,6 @@
 
 				public async Task ConnectAsync(string connectionString, TraceSource trace)
         {
-<<<<<<< HEAD
-            _connection = await ConnectToRedis(connectionString);
-=======
             _connection = await ConnectionMultiplexer.ConnectAsync(connectionString, new TraceTextWriter("ConnectionMultiplexer: ", trace));
             if (!_connection.IsConnected)
             {
@@ -33,7 +30,6 @@
                 throw new InvalidOperationException("Failed to connect to Redis");
             }
 
->>>>>>> b73cbabe
             _connection.ConnectionFailed += OnConnectionFailed;
             _connection.ConnectionRestored += OnConnectionRestored;
             _connection.ErrorMessage += OnError;
