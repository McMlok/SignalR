--- conflicted
+++ resolved
@@ -69,11 +69,7 @@
             var tcs = new TaskCompletionSource<object>();
 
             // Resolve the transport
-<<<<<<< HEAD
-            ResolveTransport(connection, data, tcs, _startIndex);
-=======
-            ResolveTransport(connection, data, disconnectToken, tcs, 0);
->>>>>>> 63f0726d
+            ResolveTransport(connection, data, disconnectToken, tcs, _startIndex);
 
             return tcs.Task;
         }
