--- conflicted
+++ resolved
@@ -167,14 +167,10 @@
     <Compile Include="Hubs\InvalidTypedHub.cs" />
     <Compile Include="Hubs\IValidClientContract.cs" />
     <Compile Include="Hubs\MyItemsHub.cs" />
-<<<<<<< HEAD
     <Compile Include="Hubs\ProgressHub.cs" />
     <Compile Include="Hubs\ValidTypedHub.cs" />
-=======
->>>>>>> acfa50bc
     <Compile Include="Hubs\OnConnectedBufferHub.cs" />
     <Compile Include="Infrastructure\AsyncManualResetEvent.cs" />
-    <Compile Include="Infrastructure\BasicAuthenticationProvider.cs" />
     <Compile Include="Infrastructure\ClientAssertExtensions.cs" />
     <Compile Include="Infrastructure\CommonCommandLine.cs" />
     <Compile Include="Infrastructure\CommonLog.cs" />
